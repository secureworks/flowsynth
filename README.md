--- conflicted
+++ resolved
@@ -1,12 +1,6 @@
 # Flowsynth #
 
-<<<<<<< HEAD
-Flowsynth is a tool for rapidly modelling network traffic. Flowsynth can be used
-to generate text-based hexdumps of packets as well as native libpcap format
-packet captures.
-=======
 Flowsynth is a tool for rapidly modeling network traffic. Flowsynth can be used to generate text-based hexdumps of packets as well as native libpcap format packet captures.
->>>>>>> 950b8d0d
 
 ## Installation and Usage Overview ##
 
@@ -19,12 +13,9 @@
 If you want to run the source locally without installing, he following python
 modules are required to run Flowsynth:
 
-+	argparse
-+	scapy
-
-<<<<<<< HEAD
-Flowsynth has been tested on python 2.7 and python 3.
-=======
++   argparse
++   scapy
+
 To install requirements with pip:
 
     pip install -r requirements.txt
@@ -37,7 +28,7 @@
 
     positional arguments:
       input                 input files
-    
+
     optional arguments:
       -h, --help            show this help message and exit
       -f OUTPUT_FORMAT      Output format. Valid output formats include: hex, pcap
@@ -67,7 +58,6 @@
         ...
 
 *Note:* Because of the current less-than-ideal use of global variables instead of class variables, if more than one Model object is used concurrently, there will be issues. Hopefully this limitation will be remedied in a future release.
->>>>>>> 950b8d0d
 
 ## How it works ##
 
@@ -82,9 +72,9 @@
 
 Take the following synfile as an example:
 
-	flow default tcp myhost.corp.acme.net:12323 > google.com:80 (	tcp.initialize; );
-	default > ( content:"GET / HTTP/1.1\x0d\x0a"; content:"Host: google.com\x0d\x0a\x0d\x0a"; );
-	default < ( content:"HTTP/1.1 200 OK"; );
+    flow default tcp myhost.corp.acme.net:12323 > google.com:80 (   tcp.initialize; );
+    default > ( content:"GET / HTTP/1.1\x0d\x0a"; content:"Host: google.com\x0d\x0a\x0d\x0a"; );
+    default < ( content:"HTTP/1.1 200 OK"; );
 
 This sample contains two types of instructions: Flow declarations and event
 declarations. The first line (*flow default tcp...*) declares to Flowsynth that
@@ -129,12 +119,12 @@
 
 ## Usage ##
 
-	flowsynth.py input.syn
+    flowsynth.py input.syn
 
 In this most basic example, Flowsynth will read input.syn and output the
 resulting hexdump to the screen. By default Flowsynth will use 'hex' format.
 
-	flowsynth.py input.syn -f pcap -w /tmp/test.pcap
+    flowsynth.py input.syn -f pcap -w /tmp/test.pcap
 
 In this example, Flowsynth reads input.syn and outputs a libpcap formatted .pcap file to /tmp/test.pcap
 
@@ -142,9 +132,9 @@
 ## Syntax ##
 All Flowsynth syntax files are plain-text files. Currently three types of instructions are supported.
 
-+	Comments
-+	Flow Declarations
-+	Event Declarations
++   Comments
++   Flow Declarations
++   Event Declarations
 
 As new features are added, this syntax reference will be updated.
 
@@ -152,14 +142,14 @@
 
 Comments are supported using the *#* symbol.
 
-	# This is a synfile comment
+    # This is a synfile comment
 
 ### Flows ###
 
 #### Declaring a Flow ####
 You can declare a flow using the following syntax:
 
-	flow [flow name] [proto] [src]:[srcport] [directionality] [dst]:[dstport] ([flow options]);
+    flow [flow name] [proto] [src]:[srcport] [directionality] [dst]:[dstport] ([flow options]);
 
 
 *src* and *dst* can be IPv4 addresses, IPv6 addresses, or resolvable domain names.  For IPv6, the address(es) must be enclosed in square brackets ('[' and ']').
@@ -221,16 +211,16 @@
 Data can be transferred between hosts using two methods. The example below
 outlines a data exchange between a client and a webserver:
 
-	my_connection > (content:"GET / HTTP/1.1\x0d\x0aHost:google.com\x0d\x0aUser-Agent: DogBot\x0d\x0a\x0d\x0a";);
-	my_connection < (content:"HTTP/1.1 200 OK\x0d\x0aContent-Length: 300\x0d\x0a\x0d\x0aWelcome to Google.com!";);
+    my_connection > (content:"GET / HTTP/1.1\x0d\x0aHost:google.com\x0d\x0aUser-Agent: DogBot\x0d\x0a\x0d\x0a";);
+    my_connection < (content:"HTTP/1.1 200 OK\x0d\x0aContent-Length: 300\x0d\x0a\x0d\x0aWelcome to Google.com!";);
 
 In this example, the flow *my_connection* must have been previously declared. A
 single packet with the content specified will be transmitted from the client to
 the server. The following method is also accepted, however, this may change in
 the future as the syntax is formalized.:
 
-	my_connection.to_server (content:"GET / HTTP/1.1\x0d\x0aHost:google.com\x0d\x0aUser-Agent: DogBot\x0d\x0a\x0d\x0a";);
-	my_connection.to_client (content:"HTTP/1.1 200 OK\x0d\x0aContent-Length: 300\x0d\x0a\x0d\x0aWelcome to Google.com!";);
+    my_connection.to_server (content:"GET / HTTP/1.1\x0d\x0aHost:google.com\x0d\x0aUser-Agent: DogBot\x0d\x0a\x0d\x0a";);
+    my_connection.to_client (content:"HTTP/1.1 200 OK\x0d\x0aContent-Length: 300\x0d\x0a\x0d\x0aWelcome to Google.com!";);
 
  Each content keyword within the () should be closed by a semicolon. Each line
  should also be closed with a semicolon. Failure to do so will generate a lexer
@@ -244,14 +234,14 @@
 #### Event Attributes ####
 The following event attributes are currently supported:
 
-+	content
-+	filecontent
-+	tcp.seq
-+	tcp.ack
-+	tcp.noack
-+	tcp.flags.syn
-+	tcp.flags.ack
-+	tcp.flags.rst
++   content
++   filecontent
++   tcp.seq
++   tcp.ack
++   tcp.noack
++   tcp.flags.syn
++   tcp.flags.ack
++   tcp.flags.rst
 
 ##### Content Attribute #####
 
@@ -263,7 +253,7 @@
 
 Example:
 
-	default > ( content: "GET / HTTP/1.1\x0d\x0a"; );
+    default > ( content: "GET / HTTP/1.1\x0d\x0a"; );
 
 ##### Filecontent Attribute #####
 
@@ -273,7 +263,7 @@
 
 Example:
 
-	default > ( content: "HTTP/1.1 200 OK\x0d\x0a\x0d\x0a"; filecontent: "index.html"; );
+    default > ( content: "HTTP/1.1 200 OK\x0d\x0a\x0d\x0a"; filecontent: "index.html"; );
 
 ##### tcp.seq Attribute #####
 The *tcp.seq* attribute lets you set the sequence number for the event's packet.
@@ -295,14 +285,9 @@
 
 ## Authors ###
 
-+	Will Urbanski (will dot urbanski at gmail dot com)
++   Will Urbanski (will dot urbanski at gmail dot com)
 
 #### Contributors ####
 
-+	David Wharton
-<<<<<<< HEAD
-+	@2xyo
-=======
-+	@2xyo
-+	@bhaan
->>>>>>> 950b8d0d
++   David Wharton
++   @2xyo